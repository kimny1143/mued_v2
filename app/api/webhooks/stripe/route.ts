import { NextResponse } from "next/server";
import { headers } from "next/headers";
import Stripe from "stripe";
import { db } from "@/db";
import { reservations, subscriptions, users, webhookEvents } from "@/db/schema";
import { eq } from "drizzle-orm";
import { validateStripeConfig } from "@/lib/utils/env";

<<<<<<< HEAD
// Drizzle transaction type
type Transaction = Parameters<Parameters<typeof db.transaction>[0]>[0];

const stripe = new Stripe(process.env.STRIPE_SECRET_KEY!, {
=======
// 環境変数の検証
const stripeConfig = validateStripeConfig();
const stripe = new Stripe(stripeConfig.secretKey, {
>>>>>>> 8ae453c2
  apiVersion: "2025-08-27.basil",
});

const endpointSecret = stripeConfig.webhookSecret;

// Stripe Webhookイベント用の型定義
interface StripeSubscriptionWithPeriods extends Stripe.Subscription {
  current_period_start: number;
  current_period_end: number;
  cancel_at_period_end: boolean;
}

interface StripeInvoiceWithSubscription extends Stripe.Invoice {
  subscription: string | Stripe.Subscription | null;
}

export async function POST(request: Request) {
  const body = await request.text();
  const headersList = await headers();
  const signature = headersList.get("stripe-signature") as string;

  let event: Stripe.Event;

  try {
    event = stripe.webhooks.constructEvent(body, signature, endpointSecret);
  } catch (err) {
    const errorMessage = err instanceof Error ? err.message : 'Unknown error';
    console.error(`Webhook Error: ${errorMessage}`);
    return NextResponse.json(
      { error: `Webhook Error: ${errorMessage}` },
      { status: 400 }
    );
  }

  // 冪等性チェック: 既に処理済みのイベントかチェック
  const [existingEvent] = await db
    .select()
    .from(webhookEvents)
    .where(eq(webhookEvents.eventId, event.id))
    .limit(1);

  if (existingEvent) {
    console.log(`Event ${event.id} already processed, skipping.`);
    return NextResponse.json({ received: true, skipped: true });
  }

  // トランザクション内でイベント処理 + webhook記録
  try {
    await db.transaction(async (tx) => {
      // Webhookイベントを記録（重複防止）
      await tx.insert(webhookEvents).values({
        eventId: event.id,
        type: event.type,
        source: "stripe",
        payload: event.data.object as unknown as Record<string, unknown>,
      });

      // イベントタイプに応じて処理（トランザクション内で実行）
      await processStripeEvent(tx, event);
    });

    return NextResponse.json({ received: true });
  } catch (error) {
    console.error("Error processing webhook:", error);
    return NextResponse.json(
      { error: "Webhook processing failed" },
      { status: 500 }
    );
  }
}

// イベント処理ロジックを別関数に分離
async function processStripeEvent(tx: Transaction, event: Stripe.Event) {
  // イベントタイプに応じて処理
  switch (event.type) {
    case "checkout.session.completed": {
      const session = event.data.object as Stripe.Checkout.Session;

      // サブスクリプションの場合
      if (session.mode === 'subscription') {
        const { userId, tier } = session.metadata || {};

        if (!userId || !tier) {
          console.error("Missing userId or tier in subscription session metadata");
          break;
        }

        try {
          // サブスクリプション情報を取得
          const stripeSubscriptionId = session.subscription as string;
          const stripeSubscription = await stripe.subscriptions.retrieve(stripeSubscriptionId) as unknown as StripeSubscriptionWithPeriods;

          // 既存のサブスクリプションを確認
          const [existingSub] = await db
            .select()
            .from(subscriptions)
            .where(eq(subscriptions.userId, userId))
            .limit(1);

          if (existingSub) {
            // 既存のサブスクリプションを更新
            await db
              .update(subscriptions)
              .set({
                stripeSubscriptionId,
                stripeCustomerId: session.customer as string,
                tier,
                status: 'active',
                currentPeriodStart: new Date(stripeSubscription.current_period_start * 1000),
                currentPeriodEnd: new Date(stripeSubscription.current_period_end * 1000),
                cancelAtPeriodEnd: stripeSubscription.cancel_at_period_end,
                updatedAt: new Date(),
              })
              .where(eq(subscriptions.id, existingSub.id));

            console.log(`Subscription updated for user: ${userId}`);
          } else {
            // 新規サブスクリプションを作成
            await tx.insert(subscriptions).values({
              userId,
              stripeSubscriptionId,
              stripeCustomerId: session.customer as string,
              tier,
              status: 'active',
              currentPeriodStart: new Date(stripeSubscription.current_period_start * 1000),
              currentPeriodEnd: new Date(stripeSubscription.current_period_end * 1000),
              cancelAtPeriodEnd: stripeSubscription.cancel_at_period_end,
              aiMaterialsUsed: 0,
              reservationsUsed: 0,
            });

            console.log(`Subscription created for user: ${userId}`);
          }

          // Stripe Customer IDをusersテーブルに保存
          await db
            .update(users)
            .set({ stripeCustomerId: session.customer as string })
            .where(eq(users.id, userId));

        } catch (error) {
          console.error("Error handling subscription checkout:", error);
        }
        break;
      }

      // 予約の場合（既存の処理）
      const reservationId = session.metadata?.reservationId;

      if (!reservationId) {
        console.error("No reservationId in session metadata");
        break;
      }

      try {
        // 予約の支払いステータスを更新
        await db
          .update(reservations)
          .set({
            paymentStatus: "completed",
            status: "paid",
            stripePaymentIntentId: session.payment_intent as string,
            updatedAt: new Date(),
          })
          .where(eq(reservations.id, reservationId));

        console.log(`Payment completed for reservation: ${reservationId}`);
      } catch (error) {
        console.error("Error updating reservation:", error);
      }
      break;
    }

    case "checkout.session.expired": {
      const session = event.data.object as Stripe.Checkout.Session;
      const reservationId = session.metadata?.reservationId;

      if (!reservationId) break;

      try {
        // セッションの有効期限が切れた場合、支払いステータスをリセット
        await db
          .update(reservations)
          .set({
            paymentStatus: "pending",
            stripeSessionId: null,
            updatedAt: new Date(),
          })
          .where(eq(reservations.id, reservationId));

        console.log(`Payment session expired for reservation: ${reservationId}`);
      } catch (error) {
        console.error("Error updating reservation:", error);
      }
      break;
    }

    case "payment_intent.payment_failed": {
      const paymentIntent = event.data.object as Stripe.PaymentIntent;

      // メタデータから予約IDを取得
      const reservationId = paymentIntent.metadata?.reservationId;

      if (!reservationId) break;

      try {
        await db
          .update(reservations)
          .set({
            paymentStatus: "failed",
            updatedAt: new Date(),
          })
          .where(eq(reservations.id, reservationId));

        console.log(`Payment failed for reservation: ${reservationId}`);
      } catch (error) {
        console.error("Error updating reservation:", error);
      }
      break;
    }

    // サブスクリプション作成
    case "customer.subscription.created": {
      const subscription = event.data.object as StripeSubscriptionWithPeriods;
      const { userId, tier } = subscription.metadata || {};

      if (!userId || !tier) {
        console.error("Missing userId or tier in subscription metadata");
        break;
      }

      try {
        // サブスクリプションレコードを作成または更新
        const [existingSub] = await db
          .select()
          .from(subscriptions)
          .where(eq(subscriptions.userId, userId))
          .limit(1);

        if (existingSub) {
          await db
            .update(subscriptions)
            .set({
              stripeSubscriptionId: subscription.id,
              stripeCustomerId: subscription.customer as string,
              tier,
              status: subscription.status === 'active' ? 'active' : subscription.status,
              currentPeriodStart: new Date(subscription.current_period_start * 1000),
              currentPeriodEnd: new Date(subscription.current_period_end * 1000),
              cancelAtPeriodEnd: subscription.cancel_at_period_end,
              updatedAt: new Date(),
            })
            .where(eq(subscriptions.id, existingSub.id));
        } else {
          await tx.insert(subscriptions).values({
            userId,
            stripeSubscriptionId: subscription.id,
            stripeCustomerId: subscription.customer as string,
            tier,
            status: subscription.status === 'active' ? 'active' : subscription.status,
            currentPeriodStart: new Date(subscription.current_period_start * 1000),
            currentPeriodEnd: new Date(subscription.current_period_end * 1000),
            cancelAtPeriodEnd: subscription.cancel_at_period_end,
            aiMaterialsUsed: 0,
            reservationsUsed: 0,
          });
        }

        console.log(`Subscription created: ${subscription.id} for user: ${userId}`);
      } catch (error) {
        console.error("Error creating subscription:", error);
      }
      break;
    }

    // サブスクリプション更新
    case "customer.subscription.updated": {
      const subscription = event.data.object as StripeSubscriptionWithPeriods;
      const { tier } = subscription.metadata || {};

      try {
        const [existingSub] = await db
          .select()
          .from(subscriptions)
          .where(eq(subscriptions.stripeSubscriptionId, subscription.id))
          .limit(1);

        if (!existingSub) {
          console.error(`Subscription not found: ${subscription.id}`);
          break;
        }

        // ステータスマッピング
        const statusMap: Record<string, string> = {
          active: 'active',
          past_due: 'past_due',
          unpaid: 'unpaid',
          canceled: 'cancelled',
          incomplete: 'past_due',
          incomplete_expired: 'cancelled',
          trialing: 'active',
          paused: 'cancelled',
        };

        await db
          .update(subscriptions)
          .set({
            tier: tier || existingSub.tier,
            status: statusMap[subscription.status] || 'active',
            currentPeriodStart: new Date(subscription.current_period_start * 1000),
            currentPeriodEnd: new Date(subscription.current_period_end * 1000),
            cancelAtPeriodEnd: subscription.cancel_at_period_end,
            updatedAt: new Date(),
          })
          .where(eq(subscriptions.id, existingSub.id));

        console.log(`Subscription updated: ${subscription.id}`);
      } catch (error) {
        console.error("Error updating subscription:", error);
      }
      break;
    }

    // サブスクリプション削除/キャンセル
    case "customer.subscription.deleted": {
      const subscription = event.data.object as Stripe.Subscription;

      try {
        const [existingSub] = await db
          .select()
          .from(subscriptions)
          .where(eq(subscriptions.stripeSubscriptionId, subscription.id))
          .limit(1);

        if (!existingSub) {
          console.error(`Subscription not found: ${subscription.id}`);
          break;
        }

        // サブスクリプションをキャンセル状態に更新
        await db
          .update(subscriptions)
          .set({
            status: 'cancelled',
            tier: 'freemium', // フリーミアムにダウングレード
            cancelAtPeriodEnd: false,
            updatedAt: new Date(),
          })
          .where(eq(subscriptions.id, existingSub.id));

        console.log(`Subscription cancelled: ${subscription.id}`);
      } catch (error) {
        console.error("Error cancelling subscription:", error);
      }
      break;
    }

    // 請求成功（月次リセット）
    case "invoice.payment_succeeded": {
      const invoice = event.data.object as StripeInvoiceWithSubscription;
      const subscriptionId = typeof invoice.subscription === 'string'
        ? invoice.subscription
        : invoice.subscription?.id;

      if (!subscriptionId) break;

      try {
        const [sub] = await db
          .select()
          .from(subscriptions)
          .where(eq(subscriptions.stripeSubscriptionId, subscriptionId))
          .limit(1);

        if (!sub) {
          console.error(`Subscription not found: ${subscriptionId}`);
          break;
        }

        // 月次使用量をリセット
        await db
          .update(subscriptions)
          .set({
            aiMaterialsUsed: 0,
            reservationsUsed: 0,
            status: 'active', // 支払い成功で必ずアクティブに
            updatedAt: new Date(),
          })
          .where(eq(subscriptions.id, sub.id));

        console.log(`Usage reset for subscription: ${subscriptionId}`);
      } catch (error) {
        console.error("Error resetting usage:", error);
      }
      break;
    }

    // 請求失敗
    case "invoice.payment_failed": {
      const invoice = event.data.object as StripeInvoiceWithSubscription;
      const subscriptionId = typeof invoice.subscription === 'string'
        ? invoice.subscription
        : invoice.subscription?.id;

      if (!subscriptionId) break;

      try {
        const [sub] = await db
          .select()
          .from(subscriptions)
          .where(eq(subscriptions.stripeSubscriptionId, subscriptionId))
          .limit(1);

        if (!sub) {
          console.error(`Subscription not found: ${subscriptionId}`);
          break;
        }

        // ステータスを past_due に更新
        await db
          .update(subscriptions)
          .set({
            status: 'past_due',
            updatedAt: new Date(),
          })
          .where(eq(subscriptions.id, sub.id));

        console.log(`Payment failed for subscription: ${subscriptionId}`);

        // TODO: ユーザーにメール通知を送信
      } catch (error) {
        console.error("Error handling payment failure:", error);
      }
      break;
    }

    default:
      console.log(`Unhandled event type: ${event.type}`);
  }
}<|MERGE_RESOLUTION|>--- conflicted
+++ resolved
@@ -6,16 +6,12 @@
 import { eq } from "drizzle-orm";
 import { validateStripeConfig } from "@/lib/utils/env";
 
-<<<<<<< HEAD
 // Drizzle transaction type
 type Transaction = Parameters<Parameters<typeof db.transaction>[0]>[0];
 
-const stripe = new Stripe(process.env.STRIPE_SECRET_KEY!, {
-=======
 // 環境変数の検証
 const stripeConfig = validateStripeConfig();
 const stripe = new Stripe(stripeConfig.secretKey, {
->>>>>>> 8ae453c2
   apiVersion: "2025-08-27.basil",
 });
 
